name: system-filepath
<<<<<<< HEAD
version: 0.4.2
=======
version: 0.3.4
>>>>>>> f3bca627
synopsis: High-level, byte-based file and directory path manipulations
license: MIT
license-file: license.txt
author: John Millikin <jmillikin@gmail.com>
maintainer: John Millikin <jmillikin@gmail.com>
copyright: John Millikin 2010-2011
build-type: Simple
cabal-version: >= 1.6
category: System
stability: experimental
homepage: https://john-millikin.com/software/hs-filepath/
bug-reports: mailto:jmillikin@gmail.com

extra-source-files:
  scripts/common.bash
  scripts/run-benchmarks
  scripts/run-coverage
  scripts/run-tests
  --
  tests/system-filepath-tests.cabal
  tests/Tests.hs

source-repository head
  type: bzr
  location: https://john-millikin.com/software/hs-filepath/

source-repository this
  type: bzr
<<<<<<< HEAD
  location: https://john-millikin.com/branches/hs-filepath/0.4/
  tag: system-filepath_0.4.2
=======
  location: https://john-millikin.com/branches/hs-filepath/0.3/
  tag: system-filepath_0.3.4
>>>>>>> f3bca627

library
  ghc-options: -Wall -O2
  hs-source-dirs: lib

  build-depends:
      base >= 3 && < 5
    , bytestring >= 0.9 && < 0.10
    , deepseq >= 1.1 && < 1.3
    , text >= 0.7.1 && < 0.12

  if os(windows)
    cpp-options: -DCABAL_OS_WINDOWS

  if os(darwin)
    cpp-options: -DCABAL_OS_DARWIN

  exposed-modules:
    Filesystem.Path
    Filesystem.Path.CurrentOS
    Filesystem.Path.Rules

  other-modules:
    Filesystem.Path.Internal<|MERGE_RESOLUTION|>--- conflicted
+++ resolved
@@ -1,9 +1,5 @@
 name: system-filepath
-<<<<<<< HEAD
-version: 0.4.2
-=======
-version: 0.3.4
->>>>>>> f3bca627
+version: 0.4.3
 synopsis: High-level, byte-based file and directory path manipulations
 license: MIT
 license-file: license.txt
@@ -32,13 +28,8 @@
 
 source-repository this
   type: bzr
-<<<<<<< HEAD
   location: https://john-millikin.com/branches/hs-filepath/0.4/
-  tag: system-filepath_0.4.2
-=======
-  location: https://john-millikin.com/branches/hs-filepath/0.3/
-  tag: system-filepath_0.3.4
->>>>>>> f3bca627
+  tag: system-filepath_0.4.3
 
 library
   ghc-options: -Wall -O2
