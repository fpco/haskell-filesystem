name: system-fileio
<<<<<<< HEAD
version: 0.3.4
=======
version: 0.2.5
>>>>>>> 8c49b16f
license: MIT
license-file: license.txt
author: John Millikin <jmillikin@gmail.com>
maintainer: John Millikin <jmillikin@gmail.com>
build-type: Simple
cabal-version: >= 1.6
category: System
stability: experimental
homepage: https://john-millikin.com/software/haskell-filesystem/
bug-reports: mailto:jmillikin@gmail.com

synopsis: Consistent filesystem interaction across GHC versions
description:
  This is a small wrapper around the \"directory\", \"unix\", and \"Win32\"
  packages, for use with \"system-filepath\". It provides a consistent API
  to the various versions of these packages distributed with different
  versions of GHC.
  .
  In particular, this library supports working with POSIX files that have
  paths which can't be decoded in the current locale encoding.

extra-source-files:
  lib/hssystemfileio-unix.h
  lib/hssystemfileio-win32.h
  --
  scripts/common.bash
  scripts/run-coverage
  scripts/run-tests
  --
  tests/system-fileio-tests.cabal
  tests/FilesystemTests.hs
  tests/FilesystemTests/Posix.hs
  tests/FilesystemTests/Util.hs
  tests/FilesystemTests/Windows.hs

source-repository head
  type: bazaar
  location: https://john-millikin.com/branches/system-fileio/0.3/

source-repository this
  type: bazaar
<<<<<<< HEAD
  location: https://john-millikin.com/branches/system-fileio/0.3/
  tag: system-fileio_0.3.4
=======
  location: https://john-millikin.com/branches/system-fileio/0.2/
  tag: system-fileio_0.2.5
>>>>>>> 8c49b16f

library
  ghc-options: -Wall -O2
  hs-source-dirs: lib

  build-depends:
      base >= 4.0 && < 5.0
    , bytestring >= 0.9 && < 0.10
    , system-filepath >= 0.3.1 && < 0.5
    , text >= 0.7.1 && < 0.12
    , time >= 1.0 && < 1.5

  if os(windows)
    cpp-options: -DCABAL_OS_WINDOWS
    build-depends:
        Win32 >= 2.2 && < 2.3
      , directory >= 1.0 && < 1.2
    c-sources: lib/hssystemfileio-win32.c
  else
    build-depends:
        unix >= 2.3 && < 2.6
    c-sources: lib/hssystemfileio-unix.c

  exposed-modules:
    Filesystem<|MERGE_RESOLUTION|>--- conflicted
+++ resolved
@@ -1,9 +1,5 @@
 name: system-fileio
-<<<<<<< HEAD
-version: 0.3.4
-=======
-version: 0.2.5
->>>>>>> 8c49b16f
+version: 0.3.5
 license: MIT
 license-file: license.txt
 author: John Millikin <jmillikin@gmail.com>
@@ -45,13 +41,8 @@
 
 source-repository this
   type: bazaar
-<<<<<<< HEAD
   location: https://john-millikin.com/branches/system-fileio/0.3/
-  tag: system-fileio_0.3.4
-=======
-  location: https://john-millikin.com/branches/system-fileio/0.2/
-  tag: system-fileio_0.2.5
->>>>>>> 8c49b16f
+  tag: system-fileio_0.3.5
 
 library
   ghc-options: -Wall -O2
