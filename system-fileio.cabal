--- conflicted
+++ resolved
@@ -1,9 +1,5 @@
 name: system-fileio
-<<<<<<< HEAD
-version: 0.3.3
-=======
-version: 0.2.4
->>>>>>> 757cdeb1
+version: 0.3.4
 synopsis: High-level filesystem interaction
 license: MIT
 license-file: license.txt
@@ -38,13 +34,8 @@
 
 source-repository this
   type: bzr
-<<<<<<< HEAD
   location: https://john-millikin.com/branches/hs-fileio/0.3/
-  tag: system-fileio_0.3.3
-=======
-  location: https://john-millikin.com/branches/hs-fileio/0.2/
-  tag: system-fileio_0.2.4
->>>>>>> 757cdeb1
+  tag: system-fileio_0.3.4
 
 library
   ghc-options: -Wall -O2
