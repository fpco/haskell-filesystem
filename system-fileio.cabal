--- conflicted
+++ resolved
@@ -1,9 +1,5 @@
 name: system-fileio
-<<<<<<< HEAD
-version: 0.3.2
-=======
-version: 0.2.2.1
->>>>>>> 0cf60186
+version: 0.3.2.1
 synopsis: High-level filesystem interaction
 license: MIT
 license-file: license.txt
@@ -27,13 +23,8 @@
 
 source-repository this
   type: bzr
-<<<<<<< HEAD
   location: https://john-millikin.com/branches/hs-fileio/0.3/
-  tag: system-fileio_0.3.2
-=======
-  location: https://john-millikin.com/branches/hs-fileio/0.2/
-  tag: system-fileio_0.2.2.1
->>>>>>> 0cf60186
+  tag: system-fileio_0.3.2.1
 
 library
   ghc-options: -Wall -O2
