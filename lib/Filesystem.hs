--- conflicted
+++ resolved
@@ -93,20 +93,9 @@
 import qualified System.Environment as SE
 
 import           Filesystem.Path (FilePath, append)
-<<<<<<< HEAD
-import           Filesystem.Path.CurrentOS (currentOS, decodeString, encodeString)
-import qualified Filesystem.Path.Rules as R
-=======
 import qualified Filesystem.Path as Path
 import           Filesystem.Path.CurrentOS (currentOS, encodeString, decodeString)
 import qualified Filesystem.Path.Rules as R
-#else
-import           System.FilePath (FilePath, append)
-import qualified System.FilePath as Path
-import           System.FilePath.CurrentOS (currentOS, encodeString, decodeString)
-import qualified System.FilePath.Rules as R
-#endif
->>>>>>> 757cdeb1
 
 import qualified System.IO as IO
 import           System.IO.Error (IOError)
@@ -132,9 +121,6 @@
 
 #endif
 
-<<<<<<< HEAD
-import qualified System.Directory as SD
-=======
 #ifdef SYSTEMFILEIO_LOCAL_OPEN_FILE
 import           Data.Bits ((.|.))
 import           GHC.IO.Handle.FD (mkHandleFromFD)
@@ -142,8 +128,6 @@
 import qualified GHC.IO.Device
 import qualified System.Posix.Internals
 #endif
-
->>>>>>> 757cdeb1
 
 -- | Check if a file exists at the given path.
 --
@@ -649,7 +633,7 @@
 -- I/O errors&#8221; in the "System.IO.Error" documentation for information on
 -- why the failure occured.
 --
--- Since: 0.2.4
+-- Since: 0.2.4 / 0.3.4
 copyFileContent :: FilePath -- ^ Old location
                 -> FilePath -- ^ New location
                 -> IO ()
@@ -665,7 +649,7 @@
 -- I/O errors&#8221; in the "System.IO.Error" documentation for information on
 -- why the failure occured.
 --
--- Since: 0.2.4
+-- Since: 0.2.4 / 0.3.4
 copyPermissions :: FilePath -- ^ Old location
                 -> FilePath -- ^ New location
                 -> IO ()
